--- conflicted
+++ resolved
@@ -668,12 +668,7 @@
 
     // as a default set the best and second best to the statically best move
 	bestmove = secondbestmove = rgMoves[ 0 ];
-<<<<<<< HEAD
-
-#ifdef debug
-=======
-#ifdef DEBUG_THREAD
->>>>>>> 35417880
+#ifdef DEBUG_THREAD
     printf("Main board has %d moves\n", board.m_cMoves);
 #endif
 
@@ -738,11 +733,7 @@
     board.result.second_best_move = rgMoves[ 0 ];
     pthread_mutex_unlock(&board.result.lock);
 
-<<<<<<< HEAD
-#ifdef debug
-=======
-#ifdef DEBUG_THREAD
->>>>>>> 35417880
+#ifdef DEBUG_THREAD
     printf("Main board has %d moves\n", board.m_cMoves);
 #endif
 
@@ -754,12 +745,7 @@
         pthread_mutex_unlock(&board.m_twork[iThreads].lock);
     }
 
-<<<<<<< HEAD
-
-#ifdef debug
-=======
-#ifdef DEBUG_THREAD
->>>>>>> 35417880
+#ifdef DEBUG_THREAD
     printf("Main thread going to sleep\n");
 #endif
 
@@ -780,11 +766,7 @@
     board.result.threads_finished = 0;
     pthread_mutex_unlock(&board.result.lock);
 
-<<<<<<< HEAD
-#ifdef debug
-=======
-#ifdef DEBUG_THREAD
->>>>>>> 35417880
+#ifdef DEBUG_THREAD
     printf("Main thread awoken.\n");
 #endif
 
@@ -854,11 +836,7 @@
             t_remove( data );
         }
 	}
-<<<<<<< HEAD
-#ifdef debug
-=======
-#ifdef DEBUG_THREAD
->>>>>>> 35417880
+#ifdef DEBUG_THREAD
     printf("Thread %d: best was %d\n", data->thread_num, temp);
 #endif
 
@@ -898,11 +876,7 @@
 	int movesLim = sizeof( rgMoves ) / sizeof( int );
 	ascendMoves( rgMoves, movesLim );
 
-<<<<<<< HEAD
-#ifdef debug
-=======
-#ifdef DEBUG_THREAD
->>>>>>> 35417880
+#ifdef DEBUG_THREAD
     printf("Main board has %d moves\n", board.m_cMoves);
 #endif
 
@@ -965,11 +939,7 @@
     board.result.second_best_move = rgMoves[ 0 ];
     pthread_mutex_unlock(&board.result.lock);
 
-<<<<<<< HEAD
-#ifdef debug
-=======
-#ifdef DEBUG_THREAD
->>>>>>> 35417880
+#ifdef DEBUG_THREAD
     printf("Main board has %d moves\n", board.m_cMoves);
 #endif
 
@@ -981,11 +951,7 @@
         pthread_mutex_unlock(&board.m_twork[iThreads].lock);
     }
 
-<<<<<<< HEAD
-#ifdef debug
-=======
-#ifdef DEBUG_THREAD
->>>>>>> 35417880
+#ifdef DEBUG_THREAD
     printf("Main thread going to sleep\n");
 #endif
 
@@ -1006,11 +972,7 @@
     board.result.threads_finished = 0;
     pthread_mutex_unlock(&board.result.lock);
 
-<<<<<<< HEAD
-#ifdef debug
-=======
-#ifdef DEBUG_THREAD
->>>>>>> 35417880
+#ifdef DEBUG_THREAD
     printf("Main thread awoken.\n");
 #endif
 
@@ -1078,11 +1040,7 @@
             t_remove( data );
         }
 	}
-<<<<<<< HEAD
-#ifdef debug
-=======
-#ifdef DEBUG_THREAD
->>>>>>> 35417880
+#ifdef DEBUG_THREAD
     printf("Thread %d: best was %d\n", data->thread_num, temp);
 #endif
     pthread_mutex_lock(&board.result.lock);
@@ -1605,42 +1563,27 @@
     while(1) {
         // get a lock on our data space
         pthread_mutex_lock(&data->lock);
-<<<<<<< HEAD
-#ifdef debug
-=======
-#ifdef DEBUG_THREAD
->>>>>>> 35417880
+#ifdef DEBUG_THREAD
         printf("Thread %d: active!\n", data->thread_num);
 #endif
 
         // while our board is in sync with the main board
         while (!data->m_eval) {
-<<<<<<< HEAD
-#ifdef debug
-=======
-#ifdef DEBUG_THREAD
->>>>>>> 35417880
+#ifdef DEBUG_THREAD
             printf("Thread %d: going to sleep!\n", data->thread_num);
 #endif
             // wait until we are woken up and the board is different
             pthread_cond_wait(&data->cond, &data->lock);
-<<<<<<< HEAD
-#ifdef debug
-=======
-#ifdef DEBUG_THREAD
->>>>>>> 35417880
+#ifdef DEBUG_THREAD
             printf("Thread %d: awoken!\n", data->thread_num);
 #endif
         }
         data->m_eval = 0;
-        // The main board should never be more than 1 or 2 moves ahead of us
-        assert(board.m_cMoves - data->m_cMoves == 1 ||
+        // The main board should never be more than 0, 1 or 2 moves ahead of us
+        assert(board.m_cMoves - data->m_cMoves == 0 ||
+                board.m_cMoves - data->m_cMoves == 1 ||
                 board.m_cMoves - data->m_cMoves == 2);
-<<<<<<< HEAD
-#ifdef debug
-=======
-#ifdef DEBUG_THREAD
->>>>>>> 35417880
+#ifdef DEBUG_THREAD
         printf("Thread %d: Main board has %d moves\n", data->thread_num, board.m_cMoves);
         printf("Thread %d: Our board has %d moves\n", data->thread_num, data->m_cMoves);
         printf("Thread %d: updating its board!\n", data->thread_num);
@@ -1654,24 +1597,16 @@
             t_move(getSecondToLastMove(), data);
             t_move(getLastMove(), data);
         }
-<<<<<<< HEAD
-#ifdef debug
-=======
-#ifdef DEBUG_THREAD
->>>>>>> 35417880
+#ifdef DEBUG_THREAD
         printf("Thread %d: Our new board has %d moves\n", data->thread_num, data->m_cMoves);
 #endif
         // do our evaluation
         // If it's the computer's turn, do a Max.
 		if ( board.m_fIsComputerTurn )
 	   	{
-<<<<<<< HEAD
-#ifdef debug
+#ifdef DEBUG_THREAD
             printf("Thread %d: Comp's turn.\n", data->thread_num);
-=======
-#ifdef DEBUG_THREAD
             printf("Thread %d: Comp's turn. search depth is %d\n", data->thread_num, board.m_depthMax);
->>>>>>> 35417880
 #endif
             t_calcMaxWork( data );
 		}
